--- conflicted
+++ resolved
@@ -9,7 +9,16 @@
 import io.javalin.http.Context
 import io.javalin.http.CrudHandler
 import io.javalin.http.Handler
-import io.javalin.plugin.openapi.annotations.*
+import io.javalin.plugin.openapi.annotations.ContentType
+import io.javalin.plugin.openapi.annotations.OpenApi
+import io.javalin.plugin.openapi.annotations.OpenApiComposedRequestBody
+import io.javalin.plugin.openapi.annotations.OpenApiContent
+import io.javalin.plugin.openapi.annotations.OpenApiFileUpload
+import io.javalin.plugin.openapi.annotations.OpenApiFormParam
+import io.javalin.plugin.openapi.annotations.OpenApiParam
+import io.javalin.plugin.openapi.annotations.OpenApiRequestBody
+import io.javalin.plugin.openapi.annotations.OpenApiResponse
+import io.javalin.plugin.openapi.annotations.OpenApiSecurity
 import io.javalin.plugin.openapi.utils.VersionIssuesUtil
 import org.junit.Test
 
@@ -358,11 +367,7 @@
         }
 
         val actual = extractSchemaForTest { app ->
-<<<<<<< HEAD
-            app.crud("users/:user-id", UserCrudHandlerWithAnnotations())
-=======
-            app.routes { crud("users/{user-id}", UserCrudHandlerWithAnnotations()) }
->>>>>>> d3ade3ba
+            app.crud("users/{user-id}", UserCrudHandlerWithAnnotations())
         }
 
         actual.assertEqualTo(crudExampleJson)
