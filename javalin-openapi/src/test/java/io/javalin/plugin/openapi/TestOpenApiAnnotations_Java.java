--- conflicted
+++ resolved
@@ -312,11 +312,7 @@
         );
         Javalin app = Javalin.create(config -> config.registerPlugin(new OpenApiPlugin(openApiOptions)));
 
-<<<<<<< HEAD
-        app.crud("users/:user-id", new JavaCrudHandler());
-=======
-        app.routes(() -> ApiBuilder.crud("users/{user-id}", new JavaCrudHandler()));
->>>>>>> d3ade3ba
+        app.crud("users/{user-id}", new JavaCrudHandler());
 
         OpenAPI actual = JavalinOpenApi.createSchema(app);
         assertThat(JsonKt.asJsonString(actual)).isEqualTo(JsonKt.getCrudExampleJson());
