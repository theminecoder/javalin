/*
 * Javalin - https://javalin.io
 * Copyright 2017 David Åse
 * Licensed under Apache 2.0: https://github.com/tipsy/javalin/blob/master/LICENSE
 */
package io.javalin.plugin.openapi

import cc.vileda.openapi.dsl.*
import com.fasterxml.jackson.databind.SerializationFeature
import com.mashape.unirest.http.Unirest
import io.javalin.Javalin
import io.javalin.http.Context
import io.javalin.http.CrudHandler
import io.javalin.plugin.openapi.annotations.ContentType
import io.javalin.plugin.openapi.annotations.HttpMethod
import io.javalin.plugin.openapi.dsl.*
import io.javalin.plugin.openapi.jackson.JacksonToJsonMapper
import io.javalin.testing.TestUtil
import io.swagger.v3.oas.annotations.media.Schema
import io.swagger.v3.oas.models.OpenAPI
import io.swagger.v3.oas.models.info.Info
import io.swagger.v3.oas.models.security.SecurityRequirement
import io.swagger.v3.oas.models.security.SecurityScheme
import io.swagger.v3.oas.models.servers.Server
import org.assertj.core.api.Assertions.assertThat
import org.assertj.core.api.Assertions.assertThatExceptionOfType
import org.junit.Test
import java.time.Instant

class Address(val street: String, val number: Int)

class User(val name: String, val address: Address? = null, val userType: UserType? = null)

class Log(val timestamp: Instant, val message: String)

class AnnotatedLog(@Schema(type = "string", example = "test example") val timestamp: Instant, val message: String)


enum class UserType {
    ONE, TWO
}


fun createComplexExampleBaseConfiguration() = openapiDsl {
    info {
        title = "Example"
        version = "1.0.0"
    }
    server {
        url = "https://app.example"
        description = "My example app"
    }
    paths {
        path("/unimplemented") {
            get {
                summary = "This path is not implemented in javalin"
            }
        }
        path("/user") {
            description = "Some additional information for the /user endpoint"
        }
    }
    components {
        securityScheme {
            type = SecurityScheme.Type.HTTP
            scheme = "basic"
        }
        securityScheme {
            type = SecurityScheme.Type.APIKEY
            `in` = SecurityScheme.In.COOKIE
            name = "token"
        }
    }
    security {
        addList("http")
        addList("token")
    }
    tag {
        name = "user"
        description = "User operations"
    }
    externalDocs {
        description = "Find more info here"
        url = "https://external-documentation.info"
    }
}

fun buildComplexExample(options: OpenApiOptions): Javalin {
    val app = Javalin.create {
        it.registerPlugin(OpenApiPlugin(options))
    }

    val getUserDocumentation = document()
        .operation {
            it.description = "Get a specific user"
            it.summary = "Get current user"
            it.operationId = "getCurrentUser"
            it.deprecated = true
            it.addTagsItem("user")
        }
        .json<User>("200") {
            it.description = "Request successful"
        }
        .result("200", documentedContent<User>("application/xml"))
    app.get("/user", documented(getUserDocumentation) {
        it.json(User(name = "Jim"))
    })

    val getUserDocumentationSpecific = document()
        .operation {
            it.description = "Get a specific user with his/her id"
            it.summary = "Get specific user"
            it.operationId = "getSpecificUser"
        }
        .json<User>("200") {
            it.description = "Request successful"
        }
        .result("200", documentedContent<User>("application/xml"))

    app.get("/user/{userid}", documented(getUserDocumentationSpecific) {
        it.json(User(name = it.pathParam("userid")))
    })

    val getUsersDocumentation = document()
        .operation {
            it.addTagsItem("user")
        }
        .cookie<String>("my-cookie") {
            it.description = "My cookie"
        }
        .header<String>("x-my-header") {
            it.description = "My header"
        }
        .pathParam<Int>("my-path-param") {
            it.description = "My path param"
        }
        .queryParam<String>("name") {
            it.description = "The name of the users you want to filter"
            it.required = true
            it.deprecated = true
            it.allowEmptyValue = true
        }
        .queryParam<Int>("age")
        .jsonArray<User>("200")
    app.get("/users/{my-path-param}", documented(getUsersDocumentation) {
        val myCookie = it.cookie("my-cookie")
        val myHeader = it.cookie("x-my-header")
        val nameFilter = it.queryParam("name")
        val ageFilter = it.queryParam("age")
        it.json(listOf(User(name = "Jim")))
    })

    val getUsers2Documentation = document()
        .operation {
            it.addTagsItem("user")
            it.security(listOf(
                SecurityRequirement().addList("http", listOf("myScope"))
            ))
        }
        .json<Array<User>>("200")
    app.get("/users2", documented(getUsers2Documentation) { it.json(listOf(User(name = "Jim"))) })

    val getFormDataDocumentation = document()
        .formParam<String>("name", required = true)
        .formParam<Int>("age")
        .result<Unit>("200")
    app.put("/form-data", documented(getFormDataDocumentation) {
        it.formParam("name")
        it.formParam("age")
    })

    val getFormDataSchemaDocumentation = document()
        .formParamBody<Address>()
        .result<Unit>("200")
    app.put("/form-data-schema", documented(getFormDataSchemaDocumentation) {})

    val getFormDataSchemaMultipartDocumentation = document()
        .formParamBody<Address>(contentType = ContentType.FORM_DATA_MULTIPART)
        .result<Unit>("200")
    app.put("/form-data-schema-multipart", documented(getFormDataSchemaMultipartDocumentation) {})

    val putUserDocumentation = document()
        .operation {
            it.addTagsItem("user")
        }
        .body<String> {
            it.description = "body description"
            it.required = true
        }
        .body<User>("application/json")
        .body<User>("application/xml")
        .bodyAsBytes()
        .bodyAsBytes("image/png")
    app.put("/user", documented(putUserDocumentation) {
        val userString = it.body()
        val user = it.bodyAsClass(User::class.java)
        val userAsBytes = it.bodyAsBytes()
        val userImage = it.bodyAsBytes()
    })

    val getStringDocumentation = OpenApiDocumentation()
        .result<String>("200")
    app.get("/string", documented(getStringDocumentation) {
        it.result("Hello")
    })

    val getHomepageDocumentation = OpenApiDocumentation()
        .html("200") {
            it.description = "My Homepage"
        }
    app.get("/homepage", documented(getHomepageDocumentation) {
        it.html("<p>Hello World</p>")
    })

    val getUploadDocumentation = OpenApiDocumentation()
        .uploadedFile("file") {
            it.description = "MyFile"
            it.required = true
        }
    app.get("/upload", documented(getUploadDocumentation) {
        it.uploadedFile("file")
    })

    val getUploadsDocumentation = OpenApiDocumentation()
        .uploadedFiles("files") {
            it.description = "MyFiles"
            it.required = true
        }
    app.get("/uploads", documented(getUploadsDocumentation) {
        it.uploadedFiles("files")
    })

    val getUploadWithFormDataDocumentation = OpenApiDocumentation()
        .uploadedFile("file") {
            it.description = "MyFile"
            it.required = true
        }
        .formParam<String>("title")
    app.get("/upload-with-form-data", documented(getUploadWithFormDataDocumentation) {
        it.uploadedFile("file")
        it.formParam("title")
    })

    val getResourcesDocumentation = OpenApiDocumentation()
        .result<Unit>("200")
    app.get("/resources/*", documented(getResourcesDocumentation) {})

    app.get("/ignored", documented(document().ignore()) {})

    app.get("/enums/{my-enum-path-param}", documented(document()
        .pathParam<UserType>("my-enum-path-param")
        .queryParam<UserType>("my-enum-query-param")) {})

    return app
}

data class MyError(val message: String)

class TestOpenApi {
    @Test
    fun `createSchema works with complexExample and dsl`() {
        val app = buildComplexExample(OpenApiOptions(::createComplexExampleBaseConfiguration))
        val actual = JavalinOpenApi.createSchema(app)

        assertThat(actual.asJsonString()).isEqualTo(complexExampleJson)
    }

    @Test
    fun `createSchema works with crudHandler and dsl`() {
        val app = Javalin.create {
            it.registerPlugin(OpenApiPlugin(OpenApiOptions { OpenAPI().info(Info().title("Example").version("1.0.0")) }))
        }

        val userCrudHandlerDocumentation = documentCrud()
            .getOne(document().json<User>("200"))
            .getAll(document().jsonArray<User>("200"))

        class UserCrudHandler : CrudHandler {
            override fun getAll(ctx: Context) {
            }

            override fun getOne(ctx: Context, resourceId: String) {
            }

            override fun create(ctx: Context) {
            }

            override fun update(ctx: Context, resourceId: String) {
            }

            override fun delete(ctx: Context, resourceId: String) {
            }
        }

<<<<<<< HEAD
        app.crud("users/:user-id", documented(userCrudHandlerDocumentation, UserCrudHandler()))
=======
        app.routes {
            crud("users/{user-id}", documented(userCrudHandlerDocumentation, UserCrudHandler()))
        }
>>>>>>> d3ade3ba

        val actual = JavalinOpenApi.createSchema(app)

        assertThat(actual.asJsonString()).isEqualTo(crudExampleJson)
    }

    @Test
    fun `createSchema works with extended crudhandler without documentation`() {
        val app = Javalin.create {}

        open class BaseCrudHandler : CrudHandler {
            override fun getAll(ctx: Context) {
            }

            override fun getOne(ctx: Context, resourceId: String) {
            }

            override fun create(ctx: Context) {
            }

            override fun update(ctx: Context, resourceId: String) {
            }

            override fun delete(ctx: Context, resourceId: String) {
            }
        }

        open class ExtendedCrudHandler : BaseCrudHandler()

        class DoubleExtendedCrudHandler : ExtendedCrudHandler()

<<<<<<< HEAD
        app.crud("users/:user-id", ExtendedCrudHandler())
        app.crud("accounts/:account-id", DoubleExtendedCrudHandler())

=======
        app.routes {
            // Should not throw exception
            crud("users/{user-id}", ExtendedCrudHandler())
            crud("accounts/{account-id}", DoubleExtendedCrudHandler())
        }
>>>>>>> d3ade3ba
    }

    @Test
    fun `createSchema throws error if enableOpenApi is not activated`() {
        val app = Javalin.create()

        val getUserDocumentation = document().result<User>("200")
        app.get("/user", documented(getUserDocumentation) { it.json(User(name = "Jim")) })

        app.put("/user") {}

        assertThatExceptionOfType(IllegalStateException::class.java)
            .isThrownBy {
                JavalinOpenApi.createSchema(app)
            }
            .withMessage("You need to register the \"OpenApiPlugin\" before you can create the OpenAPI schema")
    }

    @Test
    fun `createSchema works with default operation`() {
        val openApiOptions = OpenApiOptions(
            Info().title("Example").version("1.0.0")
        )
            .defaultDocumentation { documentation ->
                documentation.result<MyError>("500") {
                    it.description = "Server Error"
                }
            }
        val app = Javalin.create {
            it.registerPlugin(OpenApiPlugin(openApiOptions))
        }

        val route2Documentation = document()
            .json<User>("200")

        with(app) {
            get("/route1", documented(route2Documentation) {})
            get("/route2") {}
        }

        val actual = JavalinOpenApi.createSchema(app)

        assertThat(actual.asJsonString()).isEqualTo(defaultOperationExampleJson)
    }

    @Test
    fun `createSchema works with repeatable query param and dsl`() {
        val openApiOptions = OpenApiOptions(
            Info().title("Example").version("1.0.0")
        )
        val app = Javalin.create {
            it.registerPlugin(OpenApiPlugin(openApiOptions))
        }

        with(app) {
            get("/test", documented(document().queryParam("id", Long::class.java, isRepeatable = true)) {})
        }
        val actual = JavalinOpenApi.createSchema(app)

        assertThat(actual.asJsonString()).isEqualTo(simpleExampleWithRepeatableQueryParam)
    }

    @Test
    fun `createSchema works with query param and reified dsl`() {
        val openApiOptions = OpenApiOptions(
            Info().title("Example").version("1.0.0")
        )
        val app = Javalin.create {
            it.registerPlugin(OpenApiPlugin(openApiOptions))
        }

        with(app) {
            get("/test", documented(document().queryParam<Long>("id")) {})
        }
        val actual = JavalinOpenApi.createSchema(app)

        assertThat(actual.asJsonString()).isEqualTo(simpleExampleWithPrimitiveQueryParam)
    }

    @Test
    fun `createSchema works with query param and dsl`() {
        val openApiOptions = OpenApiOptions(
            Info().title("Example").version("1.0.0")
        )
        val app = Javalin.create {
            it.registerPlugin(OpenApiPlugin(openApiOptions))
        }

        with(app) {
            get("/test", documented(document().queryParam("id", Long::class.java)) {})
        }
        val actual = JavalinOpenApi.createSchema(app)

        assertThat(actual.asJsonString()).isEqualTo(simpleExampleWithPrimitiveQueryParam)
    }

    @Test
    fun `createSchema applies defaults before actual documentation`() {
        val openApiOptions = OpenApiOptions(
            Info().title("Example").version("1.0.0")
        )
            .defaultDocumentation { documentation -> documentation.ignore() }
        val app = Javalin.create {
            it.registerPlugin(OpenApiPlugin(openApiOptions))
        }

        val route1Documentation = document()
            .ignore(false)
            .json<User>("200")

        val route3Documentation = document()
            .json<User>("200")

        with(app) {
            get("/route1", documented(route1Documentation) {})
            get("/route2") {}
            get("/route3", documented(route3Documentation) {})
        }

        val actual = JavalinOpenApi.createSchema(app)

        assertThat(actual.paths.containsKey("/route1")).isEqualTo(true)
        assertThat(actual.paths.containsKey("/route2")).isEqualTo(false)
        assertThat(actual.paths.containsKey("/route3")).isEqualTo(false)
    }

    @Test
    fun `createSchema works with Instants as timestamps`() {
        val customMapper = JacksonToJsonMapper.createObjectMapperWithDefaults()

        val openApiOptions = OpenApiOptions(Info().title("Example").version("1.0.0"))
            .jacksonMapper(customMapper)
        val app = Javalin.create {
            it.registerPlugin(OpenApiPlugin(openApiOptions))
        }

        val logsDocumentation = document()
            .jsonArray<Log>("200")

        with(app) {
            get("/logs", documented(logsDocumentation) {})
        }

        val actual = JavalinOpenApi.createSchema(app)
        val schema = actual.components.schemas["Log"]!!
        val timestampSchemaType = schema.properties["timestamp"]!!
        assertThat(timestampSchemaType.type).isEqualTo("integer")
        assertThat(timestampSchemaType.format).isEqualTo("int64")
    }

    @Test
    fun `createSchema Instants respect annotations`() {
        val customMapper = JacksonToJsonMapper.createObjectMapperWithDefaults()

        val openApiOptions = OpenApiOptions(Info().title("Example").version("1.0.0"))
            .jacksonMapper(customMapper)
        val app = Javalin.create {
            it.registerPlugin(OpenApiPlugin(openApiOptions))
        }

        val logsDocumentation = document()
            .jsonArray<AnnotatedLog>("200")

        with(app) {
            get("/logs", documented(logsDocumentation) {})
        }

        val actual = JavalinOpenApi.createSchema(app)
        val schema = actual.components.schemas["AnnotatedLog"]!!
        val timestampSchemaType = schema.properties["timestamp"]!!
        assertThat(timestampSchemaType.type).isEqualTo("string")
        assertThat(timestampSchemaType.example).isEqualTo("test example")
    }

    @Test
    fun `createSchema works with Instants as strings`() {
        val customMapper = JacksonToJsonMapper.createObjectMapperWithDefaults()
            .configure(SerializationFeature.WRITE_DATES_AS_TIMESTAMPS, false)

        val openApiOptions = OpenApiOptions(
            Info().title("Example").version("1.0.0")
        ).jacksonMapper(customMapper)
        val app = Javalin.create {
            it.registerPlugin(OpenApiPlugin(openApiOptions))
        }

        val logsDocumentation = document()
            .jsonArray<Log>("200")

        with(app) {
            get("/logs", documented(logsDocumentation) {})
        }

        val actual = JavalinOpenApi.createSchema(app)
        val schema = actual.components.schemas["Log"]!!
        val timestampSchemaType = schema.properties["timestamp"]!!
        assertThat(timestampSchemaType.type).isEqualTo("string")
        assertThat(timestampSchemaType.format).isEqualTo("date-time")
    }

    @Test
    fun `createSchema works with composed body and response`() {
        val app = Javalin.create {
            it.registerPlugin(OpenApiPlugin(OpenApiOptions(
                Info().title("Example").version("1.0.0")
            )))
        }

        val anyOfBodyDocumentation = document()
            .body(anyOf(documentedContent<Address>(), documentedContent<User>(isArray = true)))
            .operation {
                it.summary = "Get body with any of objects"
                it.operationId = "composedBodyAnyOf"
            }
        app.get("/composed-body/any-of", documented(anyOfBodyDocumentation) {})

        val oneOfBodyDocumentation = document()
            .body(oneOf(documentedContent<Address>(), documentedContent<User>(isArray = true)))
            .operation {
                it.summary = "Get body with one of objects"
                it.operationId = "composedBodyOneOf"
            }
        app.get("/composed-body/one-of", documented(oneOfBodyDocumentation) {})

        val oneOfResponseDocumentation = document()
            .result("200", oneOf(documentedContent<Address>(), documentedContent<User>(), documentedContent<User>(contentType = "application/xml")))
            .operation {
                it.summary = "Get with one of responses"
                it.operationId = "composedResponseOneOf"
            }
        app.get("/composed-response/one-of", documented(oneOfResponseDocumentation) {})

        val actual = JavalinOpenApi.createSchema(app)
        assertThat(actual.asJsonString()).isEqualTo(composedExample.formatJson())
    }

    @Test
    fun `enableOpenApi provides get route if path is given`() {
        TestUtil.test(Javalin.create {
            it.registerPlugin(OpenApiPlugin(OpenApiOptions(
                Info().apply {
                    title = "Example"
                    version = "1.0.0"
                }
            ).path("/docs/swagger.json")))
        }) { app, http ->
            app.get("/test") {}

            val actual = http.jsonGet("/docs/swagger.json").body

            assertThat(actual.formatJson()).isEqualTo(provideRouteExampleJson)
        }
    }

    @Test
    fun `enableOpenApi provides get route if path is given with baseConfiguration`() {
        TestUtil.test(Javalin.create {
            it.registerPlugin(OpenApiPlugin(OpenApiOptions {
                OpenAPI().info(Info().apply {
                    title = "Example"
                    version = "1.0.0"
                })
            }.path("/docs/swagger.json")))
        }) { app, http ->
            app.get("/test") {}

            val actual = http.jsonGet("/docs/swagger.json").body

            assertThat(actual).isEqualTo(provideRouteExampleJson)
        }
    }

    @Test
    fun `openApiOptions provides a way to add context dependent information to the schema`() {
        val modifier = object : OpenApiModelModifier {
            override fun apply(ctx: Context, model: OpenAPI): OpenAPI = model.servers(listOf(Server().url("http://example.example.com")))
        }
        TestUtil.test(Javalin.create {
            it.registerPlugin(OpenApiPlugin(OpenApiOptions {
                OpenAPI().info(Info().apply {
                    title = "Example"
                    version = "1.0.0"
                })
            }.path("/docs/swagger.json")
                .responseModifier(modifier)
            ))
        }) { app, http ->
            app.get("/test") {}

            val actual = http.jsonGet("/docs/swagger.json").body

            assertThat(actual).isEqualTo(serverListingAddedExample)
        }
    }

    @Test
    fun `openApiOptions allows user to choose between using cached and uncached OpenAPI model`() {
        val modifier = object : OpenApiModelModifier {
            override fun apply(ctx: Context, model: OpenAPI): OpenAPI {
                val servers = model.servers ?: ArrayList()
                servers.add(Server().url("http://example.example.com"))
                model.servers(servers)
                return model
            }
        }
        TestUtil.test(Javalin.create {
            it.registerPlugin(OpenApiPlugin(OpenApiOptions {
                OpenAPI().info(Info().apply {
                    title = "Example"
                    version = "1.0.0"
                })
            }.path("/docs/swagger.json")
                .responseModifier(modifier)
                .disableCaching()
            ))
        }) { app, http ->
            app.get("/test") {}

            var actual = http.jsonGet("/docs/swagger.json").body

            assertThat(actual).withFailMessage("First request").isEqualTo(serverListingAddedExample)

            actual = http.jsonGet("/docs/swagger.json").body

            assertThat(actual).withFailMessage("Second request").isEqualTo(serverListingAddedExample)
        }
    }

    @Test
    fun `enableOpenApi provides get route that allows cross-origin GET request`() {
        TestUtil.test(Javalin.create {
            it.registerPlugin(OpenApiPlugin(OpenApiOptions {
                OpenAPI().info(Info().apply {
                    title = "Example"
                    version = "1.0.0"
                })
            }.path("/docs/swagger.json")))
        }) { app, http ->
            app.get("/test") {}

            val actualHeaders = http.jsonGet("/docs/swagger.json").headers

            assertThat(actualHeaders.getFirst("Access-Control-Allow-Origin")).isEqualTo("*")
            assertThat(actualHeaders.getFirst("Access-Control-Allow-Methods")).isEqualTo("GET")
        }
    }

    @Test
    fun `setDocumentation works`() {
        val app = Javalin.create {
            it.registerPlugin(
                OpenApiPlugin(OpenApiOptions(Info().version("1.0.0").title("Override Example"))
                    .setDocumentation("/user", HttpMethod.POST, document().operation { operation ->
                        operation.description = "get description overwritten"
                    })
                    .setDocumentation("/user", HttpMethod.GET, document().operation { operation ->
                        operation.description = "post description overwritten"
                    }.result<User>("200"))
                )
            )
        }

        app.get("/user", documented(document().operation {
            it.summary = "Summary"
            it.description = "test"
        }.result<String>("200")) {
            it.html("Not a user")
        })

        app.get("/unimplemented") {
        }

        val actual = JavalinOpenApi.createSchema(app)

        assertThat(actual.asJsonString()).isEqualTo(overrideJson)
    }

    @Test
    fun `setDocumentation with non existing path works`() {
        val app = Javalin.create {
            it.registerPlugin(
                OpenApiPlugin(OpenApiOptions(Info().version("1.0.0").title("Override Example"))
                    .setDocumentation("/user", HttpMethod.POST, document().operation { operation ->
                        operation.description = "get description overwritten"
                    })
                    .setDocumentation("/user", HttpMethod.GET, document().operation { operation ->
                        operation.description = "post description overwritten"
                    }.result<User>("200"))
                    .setDocumentation("/unimplemented", HttpMethod.GET, document())
                )
            )
        }

        app.get("/user", documented(document().operation {
            it.summary = "Summary"
            it.description = "test"
        }.result<String>("200")) {
            it.html("Not a user")
        })

        val actual = JavalinOpenApi.createSchema(app)

        assertThat(actual.asJsonString()).isEqualTo(overrideJson)
    }

    @Test
    fun `openapi handler is cached`() {
        val app = Javalin.create {
            it.registerPlugin(OpenApiPlugin(OpenApiOptions(::createComplexExampleBaseConfiguration).path("/openapi")))
        }

        TestUtil.test(app) { _, http ->
            // Generate OpenApi-Schema
            Unirest.get("${http.origin}/openapi").asString()

            // Get cached OpenApi-Schema
            val cachedStartTime = System.nanoTime()
            Unirest.get("${http.origin}/openapi").asString()
            val cachedRequestTime = System.nanoTime() - cachedStartTime

            // Initializing the OpenApi schema is slow (map to yml, parse, validate)
            // It should run loner than 100 ms, the cached version should be faster than 100ms
            assert(cachedRequestTime / 1000 / 1000 < 100)
        }
    }

    @Test
    fun `ignorePath works`() {
        val app = buildComplexExample(OpenApiOptions(::createComplexExampleBaseConfiguration).ignorePath("/user"))
        val actual = JavalinOpenApi.createSchema(app)
        val json = actual.asJson().getJSONObject("paths")
        val userJson = json.getJSONObject("/user").toString()
        val userWithIdJson = json.getJSONObject("/user/{userid}").toString()

        assertThat(userJson).isEqualTo("{\"description\":\"Some additional information for the /user endpoint\"}")
        assertThat(userWithIdJson.formatJson()).isEqualTo(userWithIdJsonExpected.formatJson())
    }

    @Test
    fun `ignorePath with http methods works`() {
        val app = buildComplexExample(OpenApiOptions(::createComplexExampleBaseConfiguration)
            .ignorePath("/user", HttpMethod.PUT))
        val actual = JavalinOpenApi.createSchema(app)
        val json = actual.asJson().getJSONObject("paths").getJSONObject("/user").toString()

        assertThat(json.formatJson()).isEqualTo(userJsonExpected.formatJson())
    }

    @Test
    fun `ignorePath with prefix works`() {
        val app = buildComplexExample(OpenApiOptions(::createComplexExampleBaseConfiguration)
            .ignorePath("/user*"))
        val actual = JavalinOpenApi.createSchema(app)
        val json = actual.asJson().getJSONObject("paths")
        val userJson = json.getJSONObject("/user").toString()

        assertThat(!json.has("/user/{userid}"))
        assertThat(userJson).isEqualTo("{\"description\":\"Some additional information for the /user endpoint\"}")
    }

    @Test
    fun `ignorePath with prefix and http methods works`() {
        val app = buildComplexExample(OpenApiOptions(::createComplexExampleBaseConfiguration)
            .ignorePath("/user*", HttpMethod.PUT))
        val actual = JavalinOpenApi.createSchema(app)
        val json = actual.asJson().getJSONObject("paths")
        val userJson = json.getJSONObject("/user").toString()
        val userWithIdJson = json.getJSONObject("/user/{userid}").toString()

        assertThat(userJson.formatJson()).isEqualTo(userJsonExpected.formatJson())
        assertThat(userWithIdJson.formatJson()).isEqualTo(userWithIdJsonExpected.formatJson())
    }
}<|MERGE_RESOLUTION|>--- conflicted
+++ resolved
@@ -5,7 +5,18 @@
  */
 package io.javalin.plugin.openapi
 
-import cc.vileda.openapi.dsl.*
+import cc.vileda.openapi.dsl.asJson
+import cc.vileda.openapi.dsl.components
+import cc.vileda.openapi.dsl.externalDocs
+import cc.vileda.openapi.dsl.get
+import cc.vileda.openapi.dsl.info
+import cc.vileda.openapi.dsl.openapiDsl
+import cc.vileda.openapi.dsl.path
+import cc.vileda.openapi.dsl.paths
+import cc.vileda.openapi.dsl.security
+import cc.vileda.openapi.dsl.securityScheme
+import cc.vileda.openapi.dsl.server
+import cc.vileda.openapi.dsl.tag
 import com.fasterxml.jackson.databind.SerializationFeature
 import com.mashape.unirest.http.Unirest
 import io.javalin.Javalin
@@ -13,7 +24,13 @@
 import io.javalin.http.CrudHandler
 import io.javalin.plugin.openapi.annotations.ContentType
 import io.javalin.plugin.openapi.annotations.HttpMethod
-import io.javalin.plugin.openapi.dsl.*
+import io.javalin.plugin.openapi.dsl.OpenApiDocumentation
+import io.javalin.plugin.openapi.dsl.anyOf
+import io.javalin.plugin.openapi.dsl.document
+import io.javalin.plugin.openapi.dsl.documentCrud
+import io.javalin.plugin.openapi.dsl.documented
+import io.javalin.plugin.openapi.dsl.documentedContent
+import io.javalin.plugin.openapi.dsl.oneOf
 import io.javalin.plugin.openapi.jackson.JacksonToJsonMapper
 import io.javalin.testing.TestUtil
 import io.swagger.v3.oas.annotations.media.Schema
@@ -292,13 +309,7 @@
             }
         }
 
-<<<<<<< HEAD
-        app.crud("users/:user-id", documented(userCrudHandlerDocumentation, UserCrudHandler()))
-=======
-        app.routes {
-            crud("users/{user-id}", documented(userCrudHandlerDocumentation, UserCrudHandler()))
-        }
->>>>>>> d3ade3ba
+        app.crud("users/{user-id}", documented(userCrudHandlerDocumentation, UserCrudHandler()))
 
         val actual = JavalinOpenApi.createSchema(app)
 
@@ -330,17 +341,8 @@
 
         class DoubleExtendedCrudHandler : ExtendedCrudHandler()
 
-<<<<<<< HEAD
-        app.crud("users/:user-id", ExtendedCrudHandler())
-        app.crud("accounts/:account-id", DoubleExtendedCrudHandler())
-
-=======
-        app.routes {
-            // Should not throw exception
-            crud("users/{user-id}", ExtendedCrudHandler())
-            crud("accounts/{account-id}", DoubleExtendedCrudHandler())
-        }
->>>>>>> d3ade3ba
+        app.crud("users/{user-id}", ExtendedCrudHandler())
+        app.crud("accounts/{account-id}", DoubleExtendedCrudHandler())
     }
 
     @Test
