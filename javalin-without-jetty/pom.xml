--- conflicted
+++ resolved
@@ -71,18 +71,12 @@
                             <target name="hacky-mchackface">
                                 <!-- Javalin.java -->
                                 <copy file="${javalin.original.path}" tofile="${javalin.hack.path}" />
-<<<<<<< HEAD
+                                <replace file="${javalin.hack.path}" token="protected JavalinJettyServlet javalinJettyServlet" value="private JavalinJettyServlet javalinJettyServlet" />
+                                <replace file="${javalin.hack.path}" token="protected JettyServer jettyServer" value="private JettyServer jettyServer" />
+                                <replace file="${javalin.hack.path}" token="public JettyServer jettyServer() {" value="private JettyServer jettyServer() {" />
                                 <replace file="${javalin.hack.path}" token="public Javalin ws(" value="protected Javalin ws(" />
                                 <replace file="${javalin.hack.path}" token="public Javalin wsBefore(" value="protected Javalin wsBefore(" />
                                 <replace file="${javalin.hack.path}" token="public Javalin wsAfter(" value="protected Javalin wsAfter(" />
-=======
-                                <replace file="${javalin.hack.path}" token="protected JavalinJettyServlet javalinJettyServlet" value="private JavalinJettyServlet javalinJettyServlet" />
-                                <replace file="${javalin.hack.path}" token="protected JettyServer jettyServer" value="private JettyServer jettyServer" />
-                                <replace file="${javalin.hack.path}" token="public JettyServer jettyServer() {" value="private JettyServer jettyServer() {" />
-                                <replace file="${javalin.hack.path}" token="public Javalin ws(" value="private Javalin ws(" />
-                                <replace file="${javalin.hack.path}" token="public Javalin wsBefore(" value="private Javalin wsBefore(" />
-                                <replace file="${javalin.hack.path}" token="public Javalin wsAfter(" value="private Javalin wsAfter(" />
->>>>>>> d3ade3ba
                                 <replace file="${javalin.hack.path}" token="public &lt;T extends Exception&gt; Javalin wsException(" value="private &lt;T extends Exception&gt; Javalin wsException(" />
                                 <replace file="${javalin.hack.path}" token="public Javalin(" value="private Javalin(" />
                                 <replace file="${javalin.hack.path}" token="public static Javalin create(" value="private static Javalin create(" />
@@ -91,16 +85,14 @@
                                 <replace file="${javalin.hack.path}" token="public int port(" value="private int port(" />
                                 <!-- JavalinConfig.java -->
                                 <copy file="${javalinconfig.original.path}" tofile="${javalinconfig.hack.path}" />
-<<<<<<< HEAD
-                                <replace file="${javalinconfig.hack.path}" token="public JavalinConfig addStaticFiles(" value="private JavalinConfig addStaticFiles(" />
-                                <replace file="${javalinconfig.hack.path}" token="public JavalinConfig sessionHandler(" value="private JavalinConfig sessionHandler(" />
-                                <replace file="${javalinconfig.hack.path}" token="public JavalinConfig wsFactoryConfig(" value="private JavalinConfig wsFactoryConfig(" />
-                                <replace file="${javalinconfig.hack.path}" token="public JavalinConfig wsLogger(" value="private JavalinConfig wsLogger(" />
-                                <replace file="${javalinconfig.hack.path}" token="public JavalinConfig enableWebjars()" value="private JavalinConfig enableWebjars()" />
-                                <replace file="${javalinconfig.hack.path}" token="public JavalinConfig enableDevLogging()" value="private JavalinConfig enableDevLogging()" />
-                                <replace file="${javalinconfig.hack.path}" token="public JavalinConfig server(" value="private JavalinConfig server(" />
-                                <replace file="${javalinconfig.hack.path}" token="public JavalinConfig configureServletContextHandler(" value="private JavalinConfig configureServletContextHandler(" />
-                                <replace file="${javalinconfig.hack.path}" token="public boolean logIfServerNotStarted = true;" value="public boolean logIfServerNotStarted = false;" />
+                                <replace file="${javalinconfig.hack.path}" token="public void addStaticFiles(" value="private void addStaticFiles(" />
+                                <replace file="${javalinconfig.hack.path}" token="public void sessionHandler(" value="private void sessionHandler(" />
+                                <replace file="${javalinconfig.hack.path}" token="public void wsFactoryConfig(" value="private void wsFactoryConfig(" />
+                                <replace file="${javalinconfig.hack.path}" token="public void wsLogger(" value="private void wsLogger(" />
+                                <replace file="${javalinconfig.hack.path}" token="public void enableWebjars()" value="private void enableWebjars()" />
+                                <replace file="${javalinconfig.hack.path}" token="public void enableDevLogging()" value="private void enableDevLogging()" />
+                                <replace file="${javalinconfig.hack.path}" token="public void server(" value="private void server(" />
+                                <replace file="${javalinconfig.hack.path}" token="public void configureServletContextHandler(" value="private void configureServletContextHandler(" />
                                 <!-- Router.kt -->
                                 <copy file="${router.original.path}" tofile="${router.hack.path}" />
                                 <replace file="${router.hack.path}" token="fun ws(" value="protected fun ws(" />
@@ -111,16 +103,6 @@
                                 <replace file="${subrouter.hack.path}" token="public SubRouter ws(" value="protected SubRouter ws(" />
                                 <replace file="${subrouter.hack.path}" token="public SubRouter wsBefore(" value="protected SubRouter wsBefore(" />
                                 <replace file="${subrouter.hack.path}" token="public SubRouter wsAfter(" value="protected SubRouter wsAfter(" />
-=======
-                                <replace file="${javalinconfig.hack.path}" token="public void addStaticFiles(" value="private void addStaticFiles(" />
-                                <replace file="${javalinconfig.hack.path}" token="public void sessionHandler(" value="private void sessionHandler(" />
-                                <replace file="${javalinconfig.hack.path}" token="public void wsFactoryConfig(" value="private void wsFactoryConfig(" />
-                                <replace file="${javalinconfig.hack.path}" token="public void wsLogger(" value="private void wsLogger(" />
-                                <replace file="${javalinconfig.hack.path}" token="public void enableWebjars()" value="private void enableWebjars()" />
-                                <replace file="${javalinconfig.hack.path}" token="public void enableDevLogging()" value="private void enableDevLogging()" />
-                                <replace file="${javalinconfig.hack.path}" token="public void server(" value="private void server(" />
-                                <replace file="${javalinconfig.hack.path}" token="public void configureServletContextHandler(" value="private void configureServletContextHandler(" />
->>>>>>> d3ade3ba
                                 <!-- Context.kt -->
                                 <!-- This stopped working for some reason -->
 <!--                                <copy file="${context.original.path}" tofile="${context.hack.path}" />-->
