/*
 * Javalin - https://javalin.io
 * Copyright 2017 David Åse
 * Licensed under Apache 2.0: https://github.com/tipsy/javalin/blob/master/LICENSE
 */

package io.javalin.routeoverview;

import io.javalin.Javalin;
import io.javalin.http.CrudHandler;
import io.javalin.core.util.JavalinLogger;
import io.javalin.core.util.RouteOverviewPlugin;
import io.javalin.http.Context;
import io.javalin.http.Handler;
import io.javalin.http.HandlerType;
import io.javalin.websocket.WsConfig;
import org.jetbrains.annotations.NotNull;

import static io.javalin.TestAccessManager.MyRoles.ROLE_ONE;
import static io.javalin.TestAccessManager.MyRoles.ROLE_THREE;
import static io.javalin.TestAccessManager.MyRoles.ROLE_TWO;
<<<<<<< HEAD
import static io.javalin.core.security.SecurityUtil.roles;
=======
import static io.javalin.apibuilder.ApiBuilder.crud;
import static io.javalin.apibuilder.ApiBuilder.delete;
import static io.javalin.apibuilder.ApiBuilder.get;
import static io.javalin.apibuilder.ApiBuilder.patch;
import static io.javalin.apibuilder.ApiBuilder.path;
import static io.javalin.apibuilder.ApiBuilder.post;
>>>>>>> d3ade3ba

public class VisualTest {

    private static Handler lambdaField = ctx -> {
    };

    public static void main(String[] args) {
        Javalin app = Javalin.create((config) -> {
            config.contextPath = "/context-path";
            config.enableCorsForAllOrigins();
            config.registerPlugin(new RouteOverviewPlugin("/route-overview"));
        }).start();

        app.get("/", ctx -> ctx.redirect("/context-path/route-overview"))
            .get("/just-some-path", new HandlerImplementation())
            .post("/test/{hmm}/", VisualTest::methodReference)
            .put("/user/*", ctx -> ctx.result(""), ROLE_ONE)
            .get("/nonsense-paths/{test}", VisualTest.lambdaField, ROLE_ONE, ROLE_THREE)
            .delete("/just-words", VisualTest::methodReference, ROLE_ONE, ROLE_TWO)
            .before("*", VisualTest.lambdaField)
            .after("*", VisualTest.lambdaField)
            .head("/check/the/head", VisualTest::methodReference)
            .get("/{path1}/{path2}", VisualTest.lambdaField)
            .post("/user/create", VisualTest::methodReference, ROLE_ONE, ROLE_TWO)
            .put("/user/{user-id}", VisualTest.lambdaField)
            .patch("/patchy-mcpatchface", new ImplementingClass(), ROLE_ONE, ROLE_TWO)
            .delete("/users/{user-id}", new HandlerImplementation())
            .options("/what/{are}/*/my-options", new HandlerImplementation())
            .options("/what/{are}/*/my-options2", new HandlerImplementation(), ROLE_ONE, ROLE_TWO)
            .wsBefore(VisualTest::wsMethodRef)
            .ws("/websocket", VisualTest::wsMethodRef)
            .wsAfter("/my-path", VisualTest::wsMethodRef)
            .addHandler(HandlerType.CONNECT, "/test", VisualTest.lambdaField)
            .addHandler(HandlerType.TRACE, "/tracer", new HandlerImplementation())
            .addHandler(HandlerType.CONNECT, "/test2", VisualTest.lambdaField, ROLE_ONE, ROLE_TWO)
            .addHandler(HandlerType.TRACE, "/tracer2", new HandlerImplementation(), ROLE_ONE, ROLE_TWO)
            .sse("/sse", sse -> {
            });
<<<<<<< HEAD

        app.path("servers", router -> {
            router.before(ctx -> JavalinLogger.info("Servers path hit"));
            router.get(new HandlerImplementation());
            router.post(new HandlerImplementation());
            router.path(":id", router1 -> {
                router1.patch(new HandlerImplementation());
                router1.delete(new HandlerImplementation());
                router1.crud("devices/:device", new CrudHandler() {
                    @Override
                    public void getAll(@NotNull Context ctx) {

                    }

                    @Override
                    public void getOne(@NotNull Context ctx, @NotNull String resourceId) {

                    }

                    @Override
                    public void create(@NotNull Context ctx) {

                    }

                    @Override
                    public void update(@NotNull Context ctx, @NotNull String resourceId) {

                    }

                    @Override
                    public void delete(@NotNull Context ctx, @NotNull String resourceId) {

                    }
                });
            });
=======
        app.routes(() -> {
            path("users", () -> {
                get(new HandlerImplementation());
                post(new HandlerImplementation());
                path("{id}", () -> {
                    get(new HandlerImplementation());
                    patch(new HandlerImplementation());
                    delete(new HandlerImplementation());
                });
            });
            crud("/movies/{movie-id}", new CrudHandlerImpl());
>>>>>>> d3ade3ba
        });
    }

    private static void wsMethodRef(WsConfig wsConfig) {
        wsConfig.onConnect(ctx -> ctx.session.getRemote().sendString("Connected!"));
    }

    private static void methodReference(Context context) {
    }

    private static class ImplementingClass implements Handler {
        @Override
        public void handle(Context context) {
        }
    }

}<|MERGE_RESOLUTION|>--- conflicted
+++ resolved
@@ -19,16 +19,6 @@
 import static io.javalin.TestAccessManager.MyRoles.ROLE_ONE;
 import static io.javalin.TestAccessManager.MyRoles.ROLE_THREE;
 import static io.javalin.TestAccessManager.MyRoles.ROLE_TWO;
-<<<<<<< HEAD
-import static io.javalin.core.security.SecurityUtil.roles;
-=======
-import static io.javalin.apibuilder.ApiBuilder.crud;
-import static io.javalin.apibuilder.ApiBuilder.delete;
-import static io.javalin.apibuilder.ApiBuilder.get;
-import static io.javalin.apibuilder.ApiBuilder.patch;
-import static io.javalin.apibuilder.ApiBuilder.path;
-import static io.javalin.apibuilder.ApiBuilder.post;
->>>>>>> d3ade3ba
 
 public class VisualTest {
 
@@ -67,16 +57,15 @@
             .addHandler(HandlerType.TRACE, "/tracer2", new HandlerImplementation(), ROLE_ONE, ROLE_TWO)
             .sse("/sse", sse -> {
             });
-<<<<<<< HEAD
 
         app.path("servers", router -> {
             router.before(ctx -> JavalinLogger.info("Servers path hit"));
             router.get(new HandlerImplementation());
             router.post(new HandlerImplementation());
-            router.path(":id", router1 -> {
+            router.path("{id}", router1 -> {
                 router1.patch(new HandlerImplementation());
                 router1.delete(new HandlerImplementation());
-                router1.crud("devices/:device", new CrudHandler() {
+                router1.crud("devices/{device}", new CrudHandler() {
                     @Override
                     public void getAll(@NotNull Context ctx) {
 
@@ -103,19 +92,6 @@
                     }
                 });
             });
-=======
-        app.routes(() -> {
-            path("users", () -> {
-                get(new HandlerImplementation());
-                post(new HandlerImplementation());
-                path("{id}", () -> {
-                    get(new HandlerImplementation());
-                    patch(new HandlerImplementation());
-                    delete(new HandlerImplementation());
-                });
-            });
-            crud("/movies/{movie-id}", new CrudHandlerImpl());
->>>>>>> d3ade3ba
         });
     }
 
