/*
 * Javalin - https://javalin.io
 * Copyright 2017 David Åse
 * Licensed under Apache 2.0: https://github.com/tipsy/javalin/blob/master/LICENSE
 *
 */

package io.javalin

<<<<<<< HEAD
=======
import io.javalin.apibuilder.ApiBuilder.get
import io.javalin.apibuilder.ApiBuilder.path
import io.javalin.core.routing.MissingBracketsException
import io.javalin.core.routing.ParameterNamesNotUniqueException
import io.javalin.core.routing.WildcardBracketAdjacentException
import io.javalin.testing.HttpUtil
>>>>>>> d3ade3ba
import io.javalin.testing.TestUtil
import okhttp3.OkHttpClient
import okhttp3.Request
import org.assertj.core.api.Assertions.assertThat
import org.assertj.core.api.Assertions.assertThatExceptionOfType
import org.junit.Test
import java.net.URLEncoder

class TestRouting {

    private val okHttp = OkHttpClient().newBuilder().build()
    fun OkHttpClient.getBody(path: String) = this.newCall(Request.Builder().url(path).get().build()).execute().body!!.string()

    @Test
    fun `colon in path throws exception`() {
        assertThatExceptionOfType(IllegalArgumentException::class.java)
            .isThrownBy { Javalin.create().get("/:test") {} }
            .withMessageStartingWith("Path '/:test' invalid - Javalin 4 switched from ':param' to '{param}'.")
    }

    @Test
    fun `wildcard first works`() = TestUtil.test { app, http ->
        app.get("/*/test") { it.result("!") }
        assertThat(http.getBody("/en/test")).isEqualTo("!")
    }

    @Test
    fun `can add multiple path params in same path segment`() = TestUtil.test { app, http ->
        app.get("/{p1}AND{p2}") { it.result(it.pathParamMap.toString()) }
        assertThat(http.getBody("/param1ANDparam2")).isEqualTo("{p1=param1, p2=param2}")
    }

    @Test
    fun `wildcard middle works`() = TestUtil.test { app, http ->
        app.get("/test/*/test") { it.result("!") }
        assertThat(http.getBody("/test/en/test")).isEqualTo("!")
    }

    @Test
    fun `wildcard end works`() = TestUtil.test { app, http ->
        app.get("/test/*") { it.result("!") }
        assertThat(http.getBody("/test/en")).isEqualTo("!")
    }

    @Test
    fun `case sensitive urls work`() = TestUtil.test { app, http ->
        app.get("/My-Url") { ctx -> ctx.result("OK") }
        assertThat(http.get("/MY-URL").status).isEqualTo(404)
        val response = http.get("/My-Url")
        assertThat(response.status).isEqualTo(200)
        assertThat(response.body).isEqualTo("OK")
    }

    @Test
    fun `utf-8 encoded path-params work`() = TestUtil.test { app, http ->
        app.get("/{path-param}") { ctx -> ctx.result(ctx.pathParam("path-param")) }
        assertThat(okHttp.getBody(http.origin + "/" + URLEncoder.encode("TE/ST", "UTF-8"))).isEqualTo("TE/ST")
    }

    @Test
    fun `path-params work case-sensitive`() = TestUtil.test { app, http ->
        app.get("/{userId}") { ctx -> ctx.result(ctx.pathParam("userId")) }
        assertThat(http.getBody("/path-param")).isEqualTo("path-param")
        app.get("/{a}/{A}") { ctx -> ctx.result("${ctx.pathParam("a")}-${ctx.pathParam("A")}") }
        assertThat(http.getBody("/a/B")).isEqualTo("a-B")
    }

    @Test
    fun `path-param values retain their casing`() = TestUtil.test { app, http ->
        app.get("/{path-param}") { ctx -> ctx.result(ctx.pathParam("path-param")) }
        assertThat(http.getBody("/SomeCamelCasedValue")).isEqualTo("SomeCamelCasedValue")
    }

    @Test
    fun `path-params can be combined with regular content`() = TestUtil.test { app, http ->
        app.get("/hi-{name}") { ctx -> ctx.result(ctx.pathParam("name")) }
        assertThat(http.getBody("/hi-world")).isEqualTo("world")
    }

    @Test
    fun `path-params can be combined with wildcards`() = TestUtil.test { app, http ->
        app.get("/hi-{name}-*") { ctx -> ctx.result(ctx.pathParam("name")) }
        assertThat(http.get("/hi-world").status).isEqualTo(404)
        val response = http.get("/hi-world-not-included")
        assertThat(response.status).isEqualTo(200)
        assertThat(response.body).isEqualTo("world")
    }

    @Test
    fun `path-params support stars in names`() = TestUtil.test { app, http ->
        app.get("/hi-{name*}") { ctx -> ctx.result(ctx.pathParam("name*")) }
        assertThat(http.getBody("/hi-world")).isEqualTo("world")
    }

    @Test
    fun `double star does not consume text`() = TestUtil.test { app, http ->
        app.get("/{name}**") { ctx -> ctx.result(ctx.pathParam("name")) }
        assertThat(http.getBody("/text")).isEqualTo("text")
    }

    @Test(expected = WildcardBracketAdjacentException::class)
    fun `path-params cannot directly follow a wildcard`() = TestUtil.test { app, _ ->
        app.get("/*{name}") { ctx -> ctx.result(ctx.pathParam("name")) }
    }

    @Test
    fun `wildcards and path-params are compatible without glue`() = TestUtil.test { app, http ->
        app.get("/hi-{name*}") { ctx -> ctx.result(ctx.pathParam("name*")) }
        assertThat(http.getBody("/hi-world")).isEqualTo("world")
    }

    @Test
    fun `splat path-params work`() = TestUtil.test { app, http ->
        app.get("/<name>") { ctx -> ctx.result(ctx.pathParam("name")) }
        assertThat(http.getBody("/hi/with/slashes")).isEqualTo("hi/with/slashes")
    }

    @Test
    fun `splat path-params can be combined with regular content`() = TestUtil.test { app, http ->
        app.get("/hi/<name>") { ctx -> ctx.result(ctx.pathParam("name")) }
        assertThat(http.getBody("/hi/with/slashes")).isEqualTo("with/slashes")
    }

    @Test
    fun `splat path-params can be combined with wildcards`() = TestUtil.test { app, http ->
        app.get("/hi-<name>-*") { ctx -> ctx.result(ctx.pathParam("name")) }
        assertThat(http.get("/hi-world").status).isEqualTo(404)
        val response = http.get("/hi-world/hi-not-included")
        assertThat(response.status).isEqualTo(200)
        assertThat(response.body).isEqualTo("world/hi")
    }

    @Test
    fun `path regex works`() = TestUtil.test { app, http ->
        app.get("/{path-param}/[0-9]+/") { ctx -> ctx.result(ctx.pathParam("path-param")) }
        assertThat(http.get("/test/pathParam").status).isEqualTo(404)
        assertThat(http.get("/test/21").body).isEqualTo("test")
    }

    @Test
    fun `automatic slash prefixing works`() = TestUtil.test { app, http ->
<<<<<<< HEAD
        app.path("test") {
            it.path(":id") { it.get { ctx -> ctx.result(ctx.pathParam("id")) } }
            it.get { ctx -> ctx.result("test") }
=======
        app.routes {
            path("test") {
                path("{id}") { get { ctx -> ctx.result(ctx.pathParam("id")) } }
                get { ctx -> ctx.result("test") }
            }
>>>>>>> d3ade3ba
        }
        assertThat(http.getBody("/test/path-param/")).isEqualTo("path-param")
        assertThat(http.getBody("/test/")).isEqualTo("test")
    }

    @Test
    fun `non sub-path wildcard works for paths`() = TestUtil.test { app, http ->
        app.get("/p") { it.result("GET") }
        app.get("/p/test") { it.result("GET") }
        assertThat(http.getBody("/p")).isEqualTo("GET")
        assertThat(http.getBody("/p/test")).isEqualTo("GET")
        app.after("/p**") { it.result((it.resultString() ?: "") + "AFTER") }
        assertThat(http.getBody("/p")).isEqualTo("GETAFTER")
        assertThat(http.getBody("/p/test")).isEqualTo("GETAFTER")
    }

    @Test
    fun `non sub-path wildcard works for path-params`() = TestUtil.test { app, http ->
        app.get("/{pp}") { it.result(it.resultString() + it.pathParam("pp")) }
        app.get("/{pp}/test") { it.result(it.resultString() + it.pathParam("pp")) }
        assertThat(http.getBody("/123")).isEqualTo("null123")
        assertThat(http.getBody("/123/test")).isEqualTo("null123")
        app.before("/{pp}**") { it.result("BEFORE") }
        assertThat(http.getBody("/123")).isEqualTo("BEFORE123")
        assertThat(http.getBody("/123/test")).isEqualTo("BEFORE123")
    }

    @Test
    fun `path param names are required to be unique across path param types`() = TestUtil.test { app, _ ->
        assertThatExceptionOfType(ParameterNamesNotUniqueException::class.java).isThrownBy {
            app.get("/{param}/demo/<param>") { ctx -> ctx.result(ctx.pathParam("param")) }
        }
    }

    @Test
    fun `missing brackets lead to an exception`() = TestUtil.test { app, _ ->
        listOf(
            "/{",
            "/}",
            "/>",
            "/<",
            "/</>"
        ).forEach {
            assertThatExceptionOfType(MissingBracketsException::class.java).describedAs(it).isThrownBy {
                app.get(it) { ctx -> ctx.result("") }
            }
        }
    }

    @Test
    fun `proposal works as expected`() = TestUtil.test { app, http ->
        app.get("/a-*") { ctx -> ctx.result("A") }
        app.get("/b-**") { ctx -> ctx.result("B") }
        app.get("/c-<param>") { ctx -> ctx.result("C" + ctx.pathParam("param")) }
        app.get("/d-{param}") { ctx -> ctx.result("D" + ctx.pathParam("param")) }
        app.get("/e-<param>-end") { ctx -> ctx.result("E" + ctx.pathParam("param")) }
        app.get("/f-{param}-end") { ctx -> ctx.result("F" + ctx.pathParam("param")) }
        app.get("/g-***") { ctx -> ctx.result("G") }

        proposalAssertions200(http)
        nonMatchingAssertions(http)
    }

    private fun proposalAssertions200(http: HttpUtil) {
        listOf(
            "/a-" to "A", // this one is unexpected?
            "/a-wildcard" to "A",
            "/a-/other" to "A", // this one is unexpected?
            "/b-" to "B",
            "/b-/other" to "B",
            "/c-hi" to "Chi",
            "/c-with/slashes" to "Cwith/slashes",
            "/d-hi" to "Dhi",
            "/e-hi-end" to "Ehi",
            "/e-with/slashes-end" to "Ewith/slashes",
            "/f-hi-end" to "Fhi",
            "/g-" to "G",
            "/g-wildcard" to "G",
            "/g-/other" to "G",
        ).forEach { (path, body) ->
            val response = http.get(path)
            assertThat(response.status).`as`("$path - status").isEqualTo(200)
            assertThat(response.body).`as`("$path - body").isEqualTo(body)
        }
    }

    private fun nonMatchingAssertions(http: HttpUtil) {
        listOf(
            "/b-aa",
            "/c-",
            "/d-",
            "/e-",
            "/f-",
        ).forEach {
            val response = http.get(it)
            assertThat(response.status).`as`("$it - 404").isEqualTo(404)
        }
    }
}<|MERGE_RESOLUTION|>--- conflicted
+++ resolved
@@ -7,15 +7,10 @@
 
 package io.javalin
 
-<<<<<<< HEAD
-=======
-import io.javalin.apibuilder.ApiBuilder.get
-import io.javalin.apibuilder.ApiBuilder.path
 import io.javalin.core.routing.MissingBracketsException
 import io.javalin.core.routing.ParameterNamesNotUniqueException
 import io.javalin.core.routing.WildcardBracketAdjacentException
 import io.javalin.testing.HttpUtil
->>>>>>> d3ade3ba
 import io.javalin.testing.TestUtil
 import okhttp3.OkHttpClient
 import okhttp3.Request
@@ -157,17 +152,9 @@
 
     @Test
     fun `automatic slash prefixing works`() = TestUtil.test { app, http ->
-<<<<<<< HEAD
         app.path("test") {
-            it.path(":id") { it.get { ctx -> ctx.result(ctx.pathParam("id")) } }
+            it.path("{id}") { it.get { ctx -> ctx.result(ctx.pathParam("id")) } }
             it.get { ctx -> ctx.result("test") }
-=======
-        app.routes {
-            path("test") {
-                path("{id}") { get { ctx -> ctx.result(ctx.pathParam("id")) } }
-                get { ctx -> ctx.result("test") }
-            }
->>>>>>> d3ade3ba
         }
         assertThat(http.getBody("/test/path-param/")).isEqualTo("path-param")
         assertThat(http.getBody("/test/")).isEqualTo("test")
