/*
 * Javalin - https://javalin.io
 * Copyright 2017 David Åse
 * Licensed under Apache 2.0: https://github.com/tipsy/javalin/blob/master/LICENSE
 *
 */

package io.javalin.examples;

import io.javalin.Javalin;
<<<<<<< HEAD
import io.javalin.core.security.Role;

import static io.javalin.core.security.SecurityUtil.roles;
=======
import io.javalin.core.security.RouteRole;
import static io.javalin.apibuilder.ApiBuilder.get;
import static io.javalin.apibuilder.ApiBuilder.path;
>>>>>>> d3ade3ba
import static io.javalin.examples.HelloWorldAuth.MyRoles.ROLE_ONE;
import static io.javalin.examples.HelloWorldAuth.MyRoles.ROLE_THREE;
import static io.javalin.examples.HelloWorldAuth.MyRoles.ROLE_TWO;

public class HelloWorldAuth {

    public static void main(String[] args) {
<<<<<<< HEAD
        Javalin.create(config -> config.accessManager((handler, ctx, permittedRoles) -> {
            String userRole = ctx.queryParam("role");
            if (userRole != null && permittedRoles.contains(MyRoles.valueOf(userRole))) {
                handler.handle(ctx);
            } else {
                ctx.status(401).result("Unauthorized");
            }
        }))
            .get("/hello", ctx -> ctx.result("Hello World 1"), roles(ROLE_ONE))
            .path("/api", router -> {
                router.get("/test", ctx -> ctx.result("Hello World 2"), roles(ROLE_TWO));
                router.get("/tast", ctx -> ctx.status(200).result("Hello world 3"), roles(ROLE_THREE));
                router.get("/hest", ctx -> ctx.status(200).result("Hello World 4"), roles(ROLE_ONE, ROLE_TWO));
                router.get("/hast", ctx -> ctx.status(200).result("Hello World 5").header("test", "tast"), roles(ROLE_ONE, ROLE_THREE));
            })
            .start(7070);
=======
        Javalin.create(config -> {
            config.accessManager((handler, ctx, routeRoles) -> {
                String userRole = ctx.queryParam("role");
                if (userRole != null && routeRoles.contains(MyRoles.valueOf(userRole))) {
                    handler.handle(ctx);
                } else {
                    ctx.status(401).result("Unauthorized");
                }
            });
        }).routes(() -> {
            get("/hello", ctx -> ctx.result("Hello World 1"), ROLE_ONE);
            path("/api", () -> {
                get("/test", ctx -> ctx.result("Hello World 2"), ROLE_TWO);
                get("/tast", ctx -> ctx.status(200).result("Hello world 3"), ROLE_THREE);
                get("/hest", ctx -> ctx.status(200).result("Hello World 4"), ROLE_ONE, ROLE_TWO);
                get("/hast", ctx -> ctx.status(200).result("Hello World 5").header("test", "tast"), ROLE_ONE, ROLE_THREE);
            });
        }).start(7070);
>>>>>>> d3ade3ba
    }

    enum MyRoles implements RouteRole {
        ROLE_ONE, ROLE_TWO, ROLE_THREE
    }

}<|MERGE_RESOLUTION|>--- conflicted
+++ resolved
@@ -8,15 +8,8 @@
 package io.javalin.examples;
 
 import io.javalin.Javalin;
-<<<<<<< HEAD
-import io.javalin.core.security.Role;
+import io.javalin.core.security.RouteRole;
 
-import static io.javalin.core.security.SecurityUtil.roles;
-=======
-import io.javalin.core.security.RouteRole;
-import static io.javalin.apibuilder.ApiBuilder.get;
-import static io.javalin.apibuilder.ApiBuilder.path;
->>>>>>> d3ade3ba
 import static io.javalin.examples.HelloWorldAuth.MyRoles.ROLE_ONE;
 import static io.javalin.examples.HelloWorldAuth.MyRoles.ROLE_THREE;
 import static io.javalin.examples.HelloWorldAuth.MyRoles.ROLE_TWO;
@@ -24,43 +17,22 @@
 public class HelloWorldAuth {
 
     public static void main(String[] args) {
-<<<<<<< HEAD
-        Javalin.create(config -> config.accessManager((handler, ctx, permittedRoles) -> {
+        Javalin.create(config -> config.accessManager((handler, ctx, routeRoles) -> {
             String userRole = ctx.queryParam("role");
-            if (userRole != null && permittedRoles.contains(MyRoles.valueOf(userRole))) {
+            if (userRole != null && routeRoles.contains(MyRoles.valueOf(userRole))) {
                 handler.handle(ctx);
             } else {
                 ctx.status(401).result("Unauthorized");
             }
         }))
-            .get("/hello", ctx -> ctx.result("Hello World 1"), roles(ROLE_ONE))
+            .get("/hello", ctx -> ctx.result("Hello World 1"), ROLE_ONE)
             .path("/api", router -> {
-                router.get("/test", ctx -> ctx.result("Hello World 2"), roles(ROLE_TWO));
-                router.get("/tast", ctx -> ctx.status(200).result("Hello world 3"), roles(ROLE_THREE));
-                router.get("/hest", ctx -> ctx.status(200).result("Hello World 4"), roles(ROLE_ONE, ROLE_TWO));
-                router.get("/hast", ctx -> ctx.status(200).result("Hello World 5").header("test", "tast"), roles(ROLE_ONE, ROLE_THREE));
+                router.get("/test", ctx -> ctx.result("Hello World 2"), ROLE_TWO);
+                router.get("/tast", ctx -> ctx.status(200).result("Hello world 3"), ROLE_THREE);
+                router.get("/hest", ctx -> ctx.status(200).result("Hello World 4"), ROLE_ONE, ROLE_TWO);
+                router.get("/hast", ctx -> ctx.status(200).result("Hello World 5").header("test", "tast"), ROLE_ONE, ROLE_THREE);
             })
             .start(7070);
-=======
-        Javalin.create(config -> {
-            config.accessManager((handler, ctx, routeRoles) -> {
-                String userRole = ctx.queryParam("role");
-                if (userRole != null && routeRoles.contains(MyRoles.valueOf(userRole))) {
-                    handler.handle(ctx);
-                } else {
-                    ctx.status(401).result("Unauthorized");
-                }
-            });
-        }).routes(() -> {
-            get("/hello", ctx -> ctx.result("Hello World 1"), ROLE_ONE);
-            path("/api", () -> {
-                get("/test", ctx -> ctx.result("Hello World 2"), ROLE_TWO);
-                get("/tast", ctx -> ctx.status(200).result("Hello world 3"), ROLE_THREE);
-                get("/hest", ctx -> ctx.status(200).result("Hello World 4"), ROLE_ONE, ROLE_TWO);
-                get("/hast", ctx -> ctx.status(200).result("Hello World 5").header("test", "tast"), ROLE_ONE, ROLE_THREE);
-            });
-        }).start(7070);
->>>>>>> d3ade3ba
     }
 
     enum MyRoles implements RouteRole {
