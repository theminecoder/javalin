--- conflicted
+++ resolved
@@ -29,29 +29,17 @@
     private static String origin;
     private static Javalin app = Javalin.create(
         config -> config.showJavalinBanner = false
-<<<<<<< HEAD
-    ).path("", router -> {
-        router.before(ctx -> ctx.header("X-BEFORE", "Before"));
-        router.before(ctx -> ctx.status(200));
-        router.get("/my-path/:param/*", ctx -> ctx.result(ctx.pathParam("param")));
-        router.get("/1234/:1/:2/:3/:4", ctx -> ctx.result(ctx.pathParamMap().toString()));
-        router.get("/health", ctx -> ctx.result("OK"));
-        router.crud("/users/:user-id", new GenericController());
-        router.path("/nested/path", subrouter -> subrouter.crud("/messages/:message-id", new GenericController()));
-        router.after(ctx -> ctx.header("X-AFTER", "After"));
-=======
-    ).routes(() -> {
-        before(ctx -> ctx.header("X-BEFORE", "Before"));
-        before(ctx -> ctx.status(200));
-        get("/my-path/{param}/*", ctx -> ctx.result(ctx.pathParam("param")));
-        get("/1234/{1}/{2}/{3}/{4}", ctx -> ctx.result(ctx.pathParamMap().toString()));
-        get("/health", ctx -> ctx.result("OK"));
-        crud("/users/{user-id}", new GenericController());
-        path("/nested/path", () -> {
-            crud("/messages/{message-id}", new GenericController());
+    ).path("", it -> {
+        it.before(ctx -> ctx.header("X-BEFORE", "Before"));
+        it.before(ctx -> ctx.status(200));
+        it.get("/my-path/{param}/*", ctx -> ctx.result(ctx.pathParam("param")));
+        it.get("/1234/{1}/{2}/{3}/{4}", ctx -> ctx.result(ctx.pathParamMap().toString()));
+        it.get("/health", ctx -> ctx.result("OK"));
+        it.crud("/users/{user-id}", new GenericController());
+        it.path("/nested/path", sub -> {
+           sub.crud("/messages/{message-id}", new GenericController());
         });
-        after(ctx -> ctx.header("X-AFTER", "After"));
->>>>>>> d3ade3ba
+        it. after(ctx -> ctx.header("X-AFTER", "After"));
     });
 
     @BeforeClass
