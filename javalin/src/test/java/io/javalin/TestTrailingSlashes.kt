--- conflicted
+++ resolved
@@ -131,19 +131,10 @@
 
     @Test
     fun `automatic slash prefixing works`() = TestUtil.test(javalin) { app, http ->
-<<<<<<< HEAD
         app.path("test") {
-            it.path(":id") { it.get { ctx -> ctx.result(ctx.pathParam("id")) } }
-            it.path(":id/") { it.get { ctx -> ctx.result(ctx.pathParam("id") + "/") } }
+            it.path("{id}") { it.get { ctx -> ctx.result(ctx.pathParam("id")) } }
+            it.path("{id}/") { it.get { ctx -> ctx.result(ctx.pathParam("id") + "/") } }
             it.get { ctx -> ctx.result("test") }
-=======
-        app.routes {
-            path("test") {
-                path("{id}") { get { ctx -> ctx.result(ctx.pathParam("id")) } }
-                path("{id}/") { get { ctx -> ctx.result(ctx.pathParam("id") + "/") } }
-                get { ctx -> ctx.result("test") }
-            }
->>>>>>> d3ade3ba
         }
         assertThat(http.getBody("/test/path-param")).isEqualTo("path-param")
         assertThat(http.getBody("/test/path-param/")).isEqualTo("path-param/")
